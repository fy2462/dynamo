--- conflicted
+++ resolved
@@ -13,7 +13,6 @@
 // See the License for the specific language governing permissions and
 // limitations under the License.
 
-<<<<<<< HEAD
 use std::path::PathBuf;
 use std::env;
 
@@ -41,8 +40,6 @@
     // Rerun build if environment variable changes
     println!("cargo:rerun-if-env-changed=DYNAMO_FATBIN_PATH");
 
-=======
-fn main() -> Result<(), Box<dyn std::error::Error>> {
     println!("cargo:warning=Building with CUDA KV off");
     build_protos()
 }
@@ -50,7 +47,6 @@
 fn build_protos() -> Result<(), Box<dyn std::error::Error>> {
     tonic_build::compile_protos("src/grpc/protos/kserve.proto")?;
     Ok(())
->>>>>>> ae38bd43
 }
 
 fn find_fatbin_file() -> Option<PathBuf> {
