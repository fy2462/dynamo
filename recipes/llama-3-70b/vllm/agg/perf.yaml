# SPDX-FileCopyrightText: Copyright (c) 2025 NVIDIA CORPORATION & AFFILIATES. All rights reserved.
# SPDX-License-Identifier: Apache-2.0
apiVersion: batch/v1
kind: Job
metadata:
  name: llama3-70b-agg-perf
spec:
  backoffLimit: 1
  completions: 1
  parallelism: 1
  template:
    metadata:
      labels:
        app: llama3-70b-agg-perf
    spec:
      restartPolicy: Never
      containers:
<<<<<<< HEAD
        - name: perf
          image: gitlab-master.nvidia.com:5005/dl/ai-dynamo/dynamo/dynamo:etcdless-2
          workingDir: /workspace/components/backends/vllm
          command:
            - /bin/sh
            - -c
            - |
              # wait for the model to be ready
              export ENDPOINT=llama3-70b-agg-0:8000
              export TARGET_MODEL=RedHatAI/Llama-3.3-70B-Instruct-FP8-dynamic
              export INTERVAL=5
              echo "Waiting for model '$TARGET_MODEL' at $ENDPOINT/v1/models (checking every ${INTERVAL}s)..."
              while ! curl -s "http://$ENDPOINT/v1/models" | jq -e --arg model "$TARGET_MODEL" '.data[]? | select(.id == $model)' >/dev/null 2>&1; do
                  echo "[$(date '+%H:%M:%S')] Model not ready yet, waiting ${INTERVAL}s..."
                  sleep $INTERVAL
              done
              echo "✅ Model '$TARGET_MODEL' is now available!"
              curl -s "http://$ENDPOINT/v1/models" | jq .
              # now run the benchmark
              export ARTIFACT_DIR="/tmp/genai"
              mkdir -p "$ARTIFACT_DIR"
              echo "Running benchmark..."
              export COLUMNS=200
              genai-perf profile \
                --model "$TARGET_MODEL" \
                --tokenizer ~/.cache/huggingface/hub/models--RedHatAI--Llama-3.3-70B-Instruct-FP8-dynamic/snapshots/ddb4128556dfcff99e0c41aee159ea6c3e655dcd  \
                --endpoint-type chat --url "$ENDPOINT" --streaming \
                --concurrency 64 \
                --warmup-request-count 2 \
                --request-count 320 \
                --extra-inputs max_tokens:1024 \
                --synthetic-input-tokens-mean 8192 \
                --synthetic-input-tokens-stddev 0 \
                --output-tokens-mean 1024 \
                --output-tokens-stddev 0 \
                --extra-inputs min_tokens:1024 \
                --extra-inputs ignore_eos:true \
                --extra-inputs "{\"nvext\":{\"ignore_eos\":true}}" \
                --random-seed 1418186270 \
                --artifact-dir $ARTIFACT_DIR \
                --num-dataset-entries=3000 -- \
                --max-threads 64
              echo "----------------json----------------"
              PERF_JSON=$(find $ARTIFACT_DIR -name profile_export_genai_perf.json)
              cat $PERF_JSON | jq .
              echo "----------------csv-----------------"
              PERF_CSV=$(find $ARTIFACT_DIR -name profile_export_genai_perf.csv)
              cat $PERF_CSV
              echo "Benchmark completed successfully!"
          volumeMounts:
            - name: model-cache
              mountPath: /root/.cache/huggingface
=======
      - command:
        - /bin/sh
        - -c
        - |
          apt-get update && apt-get install -y curl jq procps git && apt-get clean
          pip install git+https://github.com/ai-dynamo/aiperf.git@70af59489df24a601dba57604a7341966150b366;
          echo "aiperf installation completed";
          sysctl -w net.ipv4.ip_local_port_range="1024 65000"
          cat /proc/sys/net/ipv4/ip_local_port_range
          export COLUMNS=200
          EPOCH=$(date +%s)
          ## utility functions -- can be moved to a bash script / configmap
          wait_for_model_ready() {
            echo "Waiting for model '$TARGET_MODEL' at $ENDPOINT/v1/models (checking every 5s)..."
            while ! curl -s "http://$ENDPOINT/v1/models" | jq -e --arg model "$TARGET_MODEL" '.data[]? | select(.id == $model)' >/dev/null 2>&1; do
                echo "[$(date '+%H:%M:%S')] Model not ready yet, sleeping 5s before checking again http://$ENDPOINT/v1/models"
                sleep 5
            done
            echo "✅ Model '$TARGET_MODEL' is now available!"
            echo "Model '$TARGET_MODEL' is now available!"
            curl -s "http://$ENDPOINT/v1/models" | jq .
          }
          run_perf() {
            local concurrency=$1
            local isl=$2
            local osl=$3
            local max_threads=${concurrency}
            key=concurrency_${concurrency}
            export ARTIFACT_DIR="${ROOT_ARTIFACT_DIR}/${EPOCH}_${JOB_NAME}/${key}"
            mkdir -p "$ARTIFACT_DIR"
            echo "ARTIFACT_DIR: $ARTIFACT_DIR"
            aiperf profile --artifact-dir $ARTIFACT_DIR \
                --model $TARGET_MODEL \
                --tokenizer /root/.cache/huggingface/hub/models--RedHatAI--Llama-3.3-70B-Instruct-FP8-dynamic/snapshots/ddb4128556dfcff99e0c41aee159ea6c3e655dcd  \
                --endpoint-type chat  --endpoint /v1/chat/completions \
                --streaming \
                --url http://$ENDPOINT \
                --synthetic-input-tokens-mean $isl \
                --synthetic-input-tokens-stddev 0 \
                --output-tokens-mean $osl \
                --output-tokens-stddev 0 \
                --extra-inputs max_tokens:$osl \
                --extra-inputs min_tokens:$osl \
                --extra-inputs ignore_eos:true \
                --extra-inputs repetition_penalty:1.0 \
                --extra-inputs temperature:0.0 \
                --extra-inputs "{\"nvext\":{\"ignore_eos\":true}}" \
                --concurrency $concurrency \
                --request-count $((10*concurrency)) \
                --warmup-request-count $concurrency \
                --conversation-num 12800 \
                --random-seed 100 \
                --workers-max $max_threads \
                -H 'Authorization: Bearer NOT USED' \
                -H 'Accept: text/event-stream'\
                --record-processors 32 \
                --ui simple
            echo "ARTIFACT_DIR: $ARTIFACT_DIR"
            ls -la $ARTIFACT_DIR
          }
          #### Actual execution ####
          wait_for_model_ready
          mkdir -p "${ROOT_ARTIFACT_DIR}/${EPOCH}_${JOB_NAME}"
          # Calculate total concurrency based on per-GPU concurrency and GPU count
          TOTAL_CONCURRENCY=$((CONCURRENCY_PER_GPU * DEPLOYMENT_GPU_COUNT))
          echo "Calculated total concurrency: $TOTAL_CONCURRENCY (${CONCURRENCY_PER_GPU} per GPU × ${DEPLOYMENT_GPU_COUNT} GPUs)"
          # Write input_config.json
          cat > "${ROOT_ARTIFACT_DIR}/${EPOCH}_${JOB_NAME}/input_config.json" <<EOF
          {
            "gpu_count": $DEPLOYMENT_GPU_COUNT,
            "max_threads": $max_threads,
            "concurrency_per_gpu": $CONCURRENCY_PER_GPU,
            "total_concurrency": $TOTAL_CONCURRENCY,
            "mode": "$DEPLOYMENT_MODE",
            "isl": $ISL,
            "osl": $OSL,
            "endpoint": "$ENDPOINT",
            "model endpoint": "$TARGET_MODEL"
          }
          EOF

          # Run perf with calculated total concurrency
          run_perf $TOTAL_CONCURRENCY $ISL $OSL
          echo "done with concurrency $TOTAL_CONCURRENCY"
        env:
        - name: TARGET_MODEL
          value: RedHatAI/Llama-3.3-70B-Instruct-FP8-dynamic
        - name: ENDPOINT
          value: llama3-70b-agg-frontend:8000
        - name: CONCURRENCY_PER_GPU
          value: "16"
        - name: DEPLOYMENT_GPU_COUNT
          value: "4"
        - name: ISL
          value: "8192"
        - name: OSL
          value: "1024"
        - name: DEPLOYMENT_MODE
          value: agg
        - name: AIPERF_HTTP_CONNECTION_LIMIT
          value: "200"
        - name: JOB_NAME
          valueFrom:
            fieldRef:
              apiVersion: v1
              fieldPath: metadata.labels['job-name']
        - name: ROOT_ARTIFACT_DIR
          value: /root/.cache/huggingface/perf
        - name: HF_HOME
          value: /root/.cache/huggingface
        - name: PYTHONUNBUFFERED
          value: "1"
        image: python:3.12-slim
        imagePullPolicy: IfNotPresent
        name: perf
        securityContext:
          privileged: true
        volumeMounts:
        - name: model-cache
          mountPath: /root/.cache/huggingface
        workingDir: /workspace
      imagePullSecrets:
      - name: nvcrimagepullsecret
>>>>>>> 29f5b822
      volumes:
        - name: model-cache
          persistentVolumeClaim:
            claimName: model-cache<|MERGE_RESOLUTION|>--- conflicted
+++ resolved
@@ -15,184 +15,129 @@
     spec:
       restartPolicy: Never
       containers:
-<<<<<<< HEAD
-        - name: perf
-          image: gitlab-master.nvidia.com:5005/dl/ai-dynamo/dynamo/dynamo:etcdless-2
-          workingDir: /workspace/components/backends/vllm
-          command:
+        - command:
             - /bin/sh
             - -c
             - |
-              # wait for the model to be ready
-              export ENDPOINT=llama3-70b-agg-0:8000
-              export TARGET_MODEL=RedHatAI/Llama-3.3-70B-Instruct-FP8-dynamic
-              export INTERVAL=5
-              echo "Waiting for model '$TARGET_MODEL' at $ENDPOINT/v1/models (checking every ${INTERVAL}s)..."
-              while ! curl -s "http://$ENDPOINT/v1/models" | jq -e --arg model "$TARGET_MODEL" '.data[]? | select(.id == $model)' >/dev/null 2>&1; do
-                  echo "[$(date '+%H:%M:%S')] Model not ready yet, waiting ${INTERVAL}s..."
-                  sleep $INTERVAL
-              done
-              echo "✅ Model '$TARGET_MODEL' is now available!"
-              curl -s "http://$ENDPOINT/v1/models" | jq .
-              # now run the benchmark
-              export ARTIFACT_DIR="/tmp/genai"
-              mkdir -p "$ARTIFACT_DIR"
-              echo "Running benchmark..."
+              apt-get update && apt-get install -y curl jq procps git && apt-get clean
+              pip install git+https://github.com/ai-dynamo/aiperf.git@70af59489df24a601dba57604a7341966150b366;
+              echo "aiperf installation completed";
+              sysctl -w net.ipv4.ip_local_port_range="1024 65000"
+              cat /proc/sys/net/ipv4/ip_local_port_range
               export COLUMNS=200
-              genai-perf profile \
-                --model "$TARGET_MODEL" \
-                --tokenizer ~/.cache/huggingface/hub/models--RedHatAI--Llama-3.3-70B-Instruct-FP8-dynamic/snapshots/ddb4128556dfcff99e0c41aee159ea6c3e655dcd  \
-                --endpoint-type chat --url "$ENDPOINT" --streaming \
-                --concurrency 64 \
-                --warmup-request-count 2 \
-                --request-count 320 \
-                --extra-inputs max_tokens:1024 \
-                --synthetic-input-tokens-mean 8192 \
-                --synthetic-input-tokens-stddev 0 \
-                --output-tokens-mean 1024 \
-                --output-tokens-stddev 0 \
-                --extra-inputs min_tokens:1024 \
-                --extra-inputs ignore_eos:true \
-                --extra-inputs "{\"nvext\":{\"ignore_eos\":true}}" \
-                --random-seed 1418186270 \
-                --artifact-dir $ARTIFACT_DIR \
-                --num-dataset-entries=3000 -- \
-                --max-threads 64
-              echo "----------------json----------------"
-              PERF_JSON=$(find $ARTIFACT_DIR -name profile_export_genai_perf.json)
-              cat $PERF_JSON | jq .
-              echo "----------------csv-----------------"
-              PERF_CSV=$(find $ARTIFACT_DIR -name profile_export_genai_perf.csv)
-              cat $PERF_CSV
-              echo "Benchmark completed successfully!"
+              EPOCH=$(date +%s)
+              ## utility functions -- can be moved to a bash script / configmap
+              wait_for_model_ready() {
+                echo "Waiting for model '$TARGET_MODEL' at $ENDPOINT/v1/models (checking every 5s)..."
+                while ! curl -s "http://$ENDPOINT/v1/models" | jq -e --arg model "$TARGET_MODEL" '.data[]? | select(.id == $model)' >/dev/null 2>&1; do
+                    echo "[$(date '+%H:%M:%S')] Model not ready yet, sleeping 5s before checking again http://$ENDPOINT/v1/models"
+                    sleep 5
+                done
+                echo "✅ Model '$TARGET_MODEL' is now available!"
+                echo "Model '$TARGET_MODEL' is now available!"
+                curl -s "http://$ENDPOINT/v1/models" | jq .
+              }
+              run_perf() {
+                local concurrency=$1
+                local isl=$2
+                local osl=$3
+                local max_threads=${concurrency}
+                key=concurrency_${concurrency}
+                export ARTIFACT_DIR="${ROOT_ARTIFACT_DIR}/${EPOCH}_${JOB_NAME}/${key}"
+                mkdir -p "$ARTIFACT_DIR"
+                echo "ARTIFACT_DIR: $ARTIFACT_DIR"
+                aiperf profile --artifact-dir $ARTIFACT_DIR \
+                    --model $TARGET_MODEL \
+                    --tokenizer /root/.cache/huggingface/hub/models--RedHatAI--Llama-3.3-70B-Instruct-FP8-dynamic/snapshots/ddb4128556dfcff99e0c41aee159ea6c3e655dcd  \
+                    --endpoint-type chat  --endpoint /v1/chat/completions \
+                    --streaming \
+                    --url http://$ENDPOINT \
+                    --synthetic-input-tokens-mean $isl \
+                    --synthetic-input-tokens-stddev 0 \
+                    --output-tokens-mean $osl \
+                    --output-tokens-stddev 0 \
+                    --extra-inputs max_tokens:$osl \
+                    --extra-inputs min_tokens:$osl \
+                    --extra-inputs ignore_eos:true \
+                    --extra-inputs repetition_penalty:1.0 \
+                    --extra-inputs temperature:0.0 \
+                    --extra-inputs "{\"nvext\":{\"ignore_eos\":true}}" \
+                    --concurrency $concurrency \
+                    --request-count $((10*concurrency)) \
+                    --warmup-request-count $concurrency \
+                    --conversation-num 12800 \
+                    --random-seed 100 \
+                    --workers-max $max_threads \
+                    -H 'Authorization: Bearer NOT USED' \
+                    -H 'Accept: text/event-stream'\
+                    --record-processors 32 \
+                    --ui simple
+                echo "ARTIFACT_DIR: $ARTIFACT_DIR"
+                ls -la $ARTIFACT_DIR
+              }
+              #### Actual execution ####
+              wait_for_model_ready
+              mkdir -p "${ROOT_ARTIFACT_DIR}/${EPOCH}_${JOB_NAME}"
+              # Calculate total concurrency based on per-GPU concurrency and GPU count
+              TOTAL_CONCURRENCY=$((CONCURRENCY_PER_GPU * DEPLOYMENT_GPU_COUNT))
+              echo "Calculated total concurrency: $TOTAL_CONCURRENCY (${CONCURRENCY_PER_GPU} per GPU × ${DEPLOYMENT_GPU_COUNT} GPUs)"
+              # Write input_config.json
+              cat > "${ROOT_ARTIFACT_DIR}/${EPOCH}_${JOB_NAME}/input_config.json" <<EOF
+              {
+                "gpu_count": $DEPLOYMENT_GPU_COUNT,
+                "max_threads": $max_threads,
+                "concurrency_per_gpu": $CONCURRENCY_PER_GPU,
+                "total_concurrency": $TOTAL_CONCURRENCY,
+                "mode": "$DEPLOYMENT_MODE",
+                "isl": $ISL,
+                "osl": $OSL,
+                "endpoint": "$ENDPOINT",
+                "model endpoint": "$TARGET_MODEL"
+              }
+              EOF
+
+              # Run perf with calculated total concurrency
+              run_perf $TOTAL_CONCURRENCY $ISL $OSL
+              echo "done with concurrency $TOTAL_CONCURRENCY"
+          env:
+            - name: TARGET_MODEL
+              value: RedHatAI/Llama-3.3-70B-Instruct-FP8-dynamic
+            - name: ENDPOINT
+              value: llama3-70b-agg-frontend:8000
+            - name: CONCURRENCY_PER_GPU
+              value: "16"
+            - name: DEPLOYMENT_GPU_COUNT
+              value: "4"
+            - name: ISL
+              value: "8192"
+            - name: OSL
+              value: "1024"
+            - name: DEPLOYMENT_MODE
+              value: agg
+            - name: AIPERF_HTTP_CONNECTION_LIMIT
+              value: "200"
+            - name: JOB_NAME
+              valueFrom:
+                fieldRef:
+                  apiVersion: v1
+                  fieldPath: metadata.labels['job-name']
+            - name: ROOT_ARTIFACT_DIR
+              value: /root/.cache/huggingface/perf
+            - name: HF_HOME
+              value: /root/.cache/huggingface
+            - name: PYTHONUNBUFFERED
+              value: "1"
+          image: python:3.12-slim
+          imagePullPolicy: IfNotPresent
+          name: perf
+          securityContext:
+            privileged: true
           volumeMounts:
             - name: model-cache
               mountPath: /root/.cache/huggingface
-=======
-      - command:
-        - /bin/sh
-        - -c
-        - |
-          apt-get update && apt-get install -y curl jq procps git && apt-get clean
-          pip install git+https://github.com/ai-dynamo/aiperf.git@70af59489df24a601dba57604a7341966150b366;
-          echo "aiperf installation completed";
-          sysctl -w net.ipv4.ip_local_port_range="1024 65000"
-          cat /proc/sys/net/ipv4/ip_local_port_range
-          export COLUMNS=200
-          EPOCH=$(date +%s)
-          ## utility functions -- can be moved to a bash script / configmap
-          wait_for_model_ready() {
-            echo "Waiting for model '$TARGET_MODEL' at $ENDPOINT/v1/models (checking every 5s)..."
-            while ! curl -s "http://$ENDPOINT/v1/models" | jq -e --arg model "$TARGET_MODEL" '.data[]? | select(.id == $model)' >/dev/null 2>&1; do
-                echo "[$(date '+%H:%M:%S')] Model not ready yet, sleeping 5s before checking again http://$ENDPOINT/v1/models"
-                sleep 5
-            done
-            echo "✅ Model '$TARGET_MODEL' is now available!"
-            echo "Model '$TARGET_MODEL' is now available!"
-            curl -s "http://$ENDPOINT/v1/models" | jq .
-          }
-          run_perf() {
-            local concurrency=$1
-            local isl=$2
-            local osl=$3
-            local max_threads=${concurrency}
-            key=concurrency_${concurrency}
-            export ARTIFACT_DIR="${ROOT_ARTIFACT_DIR}/${EPOCH}_${JOB_NAME}/${key}"
-            mkdir -p "$ARTIFACT_DIR"
-            echo "ARTIFACT_DIR: $ARTIFACT_DIR"
-            aiperf profile --artifact-dir $ARTIFACT_DIR \
-                --model $TARGET_MODEL \
-                --tokenizer /root/.cache/huggingface/hub/models--RedHatAI--Llama-3.3-70B-Instruct-FP8-dynamic/snapshots/ddb4128556dfcff99e0c41aee159ea6c3e655dcd  \
-                --endpoint-type chat  --endpoint /v1/chat/completions \
-                --streaming \
-                --url http://$ENDPOINT \
-                --synthetic-input-tokens-mean $isl \
-                --synthetic-input-tokens-stddev 0 \
-                --output-tokens-mean $osl \
-                --output-tokens-stddev 0 \
-                --extra-inputs max_tokens:$osl \
-                --extra-inputs min_tokens:$osl \
-                --extra-inputs ignore_eos:true \
-                --extra-inputs repetition_penalty:1.0 \
-                --extra-inputs temperature:0.0 \
-                --extra-inputs "{\"nvext\":{\"ignore_eos\":true}}" \
-                --concurrency $concurrency \
-                --request-count $((10*concurrency)) \
-                --warmup-request-count $concurrency \
-                --conversation-num 12800 \
-                --random-seed 100 \
-                --workers-max $max_threads \
-                -H 'Authorization: Bearer NOT USED' \
-                -H 'Accept: text/event-stream'\
-                --record-processors 32 \
-                --ui simple
-            echo "ARTIFACT_DIR: $ARTIFACT_DIR"
-            ls -la $ARTIFACT_DIR
-          }
-          #### Actual execution ####
-          wait_for_model_ready
-          mkdir -p "${ROOT_ARTIFACT_DIR}/${EPOCH}_${JOB_NAME}"
-          # Calculate total concurrency based on per-GPU concurrency and GPU count
-          TOTAL_CONCURRENCY=$((CONCURRENCY_PER_GPU * DEPLOYMENT_GPU_COUNT))
-          echo "Calculated total concurrency: $TOTAL_CONCURRENCY (${CONCURRENCY_PER_GPU} per GPU × ${DEPLOYMENT_GPU_COUNT} GPUs)"
-          # Write input_config.json
-          cat > "${ROOT_ARTIFACT_DIR}/${EPOCH}_${JOB_NAME}/input_config.json" <<EOF
-          {
-            "gpu_count": $DEPLOYMENT_GPU_COUNT,
-            "max_threads": $max_threads,
-            "concurrency_per_gpu": $CONCURRENCY_PER_GPU,
-            "total_concurrency": $TOTAL_CONCURRENCY,
-            "mode": "$DEPLOYMENT_MODE",
-            "isl": $ISL,
-            "osl": $OSL,
-            "endpoint": "$ENDPOINT",
-            "model endpoint": "$TARGET_MODEL"
-          }
-          EOF
-
-          # Run perf with calculated total concurrency
-          run_perf $TOTAL_CONCURRENCY $ISL $OSL
-          echo "done with concurrency $TOTAL_CONCURRENCY"
-        env:
-        - name: TARGET_MODEL
-          value: RedHatAI/Llama-3.3-70B-Instruct-FP8-dynamic
-        - name: ENDPOINT
-          value: llama3-70b-agg-frontend:8000
-        - name: CONCURRENCY_PER_GPU
-          value: "16"
-        - name: DEPLOYMENT_GPU_COUNT
-          value: "4"
-        - name: ISL
-          value: "8192"
-        - name: OSL
-          value: "1024"
-        - name: DEPLOYMENT_MODE
-          value: agg
-        - name: AIPERF_HTTP_CONNECTION_LIMIT
-          value: "200"
-        - name: JOB_NAME
-          valueFrom:
-            fieldRef:
-              apiVersion: v1
-              fieldPath: metadata.labels['job-name']
-        - name: ROOT_ARTIFACT_DIR
-          value: /root/.cache/huggingface/perf
-        - name: HF_HOME
-          value: /root/.cache/huggingface
-        - name: PYTHONUNBUFFERED
-          value: "1"
-        image: python:3.12-slim
-        imagePullPolicy: IfNotPresent
-        name: perf
-        securityContext:
-          privileged: true
-        volumeMounts:
-        - name: model-cache
-          mountPath: /root/.cache/huggingface
-        workingDir: /workspace
+          workingDir: /workspace
       imagePullSecrets:
-      - name: nvcrimagepullsecret
->>>>>>> 29f5b822
+        - name: nvcrimagepullsecret
       volumes:
         - name: model-cache
           persistentVolumeClaim:
