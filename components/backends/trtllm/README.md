<!--
SPDX-FileCopyrightText: Copyright (c) 2025 NVIDIA CORPORATION & AFFILIATES. All rights reserved.
SPDX-License-Identifier: Apache-2.0

Licensed under the Apache License, Version 2.0 (the "License");
you may not use this file except in compliance with the License.
You may obtain a copy of the License at

http://www.apache.org/licenses/LICENSE-2.0

Unless required by applicable law or agreed to in writing, software
distributed under the License is distributed on an "AS IS" BASIS,
WITHOUT WARRANTIES OR CONDITIONS OF ANY KIND, either express or implied.
See the License for the specific language governing permissions and
limitations under the License.
-->

# LLM Deployment using TensorRT-LLM

This directory contains examples and reference implementations for deploying Large Language Models (LLMs) in various configurations using TensorRT-LLM.

## Use the Latest Release

We recommend using the latest stable release of dynamo to avoid breaking changes:

[![GitHub Release](https://img.shields.io/github/v/release/ai-dynamo/dynamo)](https://github.com/ai-dynamo/dynamo/releases/latest)

You can find the latest release [here](https://github.com/ai-dynamo/dynamo/releases/latest) and check out the corresponding branch with:

```bash
git checkout $(git describe --tags $(git rev-list --tags --max-count=1))
```

---

## Table of Contents
- [Feature Support Matrix](#feature-support-matrix)
- [Quick Start](#quick-start)
- [Single Node Examples](#single-node-examples)
- [Advanced Examples](#advanced-examples)
- [Disaggregation Strategy](#disaggregation-strategy)
- [KV Cache Transfer](#kv-cache-transfer-in-disaggregated-serving)
- [Client](#client)
- [Benchmarking](#benchmarking)

## Feature Support Matrix

### Core Dynamo Features

| Feature | TensorRT-LLM | Notes |
|---------|--------------|-------|
| [**Disaggregated Serving**](../../../docs/architecture/disagg_serving.md) | ✅ |  |
| [**Conditional Disaggregation**](../../../docs/architecture/disagg_serving.md#conditional-disaggregation) | 🚧 | Not supported yet |
| [**KV-Aware Routing**](../../../docs/architecture/kv_cache_routing.md) | ✅ |  |
| [**SLA-Based Planner**](../../../docs/architecture/sla_planner.md) | 🚧 | Planned |
| [**Load Based Planner**](../../../docs/architecture/load_planner.md) | 🚧 | Planned |
| [**KVBM**](../../../docs/architecture/kvbm_architecture.md) | 🚧 | Planned |

### Large Scale P/D and WideEP Features

| Feature            | TensorRT-LLM | Notes                                                                 |
|--------------------|--------------|-----------------------------------------------------------------------|
| **WideEP**         | ✅           |                                                                 |
| **DP Rank Routing**| ✅           |                                                                 |
| **GB200 Support**  | ✅           |                                                                 |

## Quick Start

Below we provide a guide that lets you run all of our the common deployment patterns on a single node.

### Start NATS and ETCD in the background

Start using [Docker Compose](../../../deploy/docker-compose.yml)

```bash
docker compose -f deploy/docker-compose.yml up -d
```

### Build container

```bash
# TensorRT-LLM uses git-lfs, which needs to be installed in advance.
apt-get update && apt-get -y install git git-lfs

# On an x86 machine:
./container/build.sh --framework tensorrtllm

# On an ARM machine:
./container/build.sh --framework tensorrtllm --platform linux/arm64

# Build the container with the default experimental TensorRT-LLM commit
# WARNING: This is for experimental feature testing only.
# The container should not be used in a production environment.
./container/build.sh --framework tensorrtllm --use-default-experimental-tensorrtllm-commit
```

### Run container

```bash
./container/run.sh --framework tensorrtllm -it
```

## Single Node Examples

> [!IMPORTANT]
> Below we provide some simple shell scripts that run the components for each configuration. Each shell script is simply running the `python3 -m dynamo.frontend <args>` to start up the ingress and using `python3 -m dynamo.trtllm <args>` to start up the workers. You can easily take each command and run them in separate terminals.

This figure shows an overview of the major components to deploy:

```
+------+      +-----------+      +------------------+             +---------------+
| HTTP |----->| processor |----->|      Worker1     |------------>|    Worker2    |
|      |<-----|           |<-----|                  |<------------|               |
+------+      +-----------+      +------------------+             +---------------+
                  |    ^                  |
       query best |    | return           | publish kv events
           worker |    | worker_id        v
                  |    |         +------------------+
                  |    +---------|     kv-router    |
                  +------------->|                  |
                                 +------------------+
```

**Note:** The diagram above shows all possible components in a deployment. Depending on the chosen disaggregation strategy, you can configure whether Worker1 handles prefill and Worker2 handles decode, or vice versa. For more information on how to select and configure these strategies, see the [Disaggregation Strategy](#disaggregation-strategy) section below.

### Aggregated
```bash
cd $DYNAMO_HOME/components/backends/trtllm
./launch/agg.sh
```

### Aggregated with KV Routing
```bash
cd $DYNAMO_HOME/components/backends/trtllm
./launch/agg_router.sh
```

### Disaggregated

> [!IMPORTANT]
> Disaggregated serving supports two strategies for request flow: `"prefill_first"` and `"decode_first"`. By default, the script below uses the `"decode_first"` strategy, which can reduce response latency by minimizing extra hops in the return path. You can switch strategies by setting the `DISAGGREGATION_STRATEGY` environment variable.

```bash
cd $DYNAMO_HOME/components/backends/trtllm
./launch/disagg.sh
```

### Disaggregated with KV Routing

> [!IMPORTANT]
> Disaggregated serving with KV routing uses a "prefill first" workflow by default. Currently, Dynamo supports KV routing to only one endpoint per model. In disaggregated workflow, it is generally more effective to route requests to the prefill worker. If you wish to use a "decode first" workflow instead, you can simply set the `DISAGGREGATION_STRATEGY` environment variable accordingly.

```bash
cd $DYNAMO_HOME/components/backends/trtllm
./launch/disagg_router.sh
```

### Aggregated with Multi-Token Prediction (MTP) and DeepSeek R1
```bash
cd $DYNAMO_HOME/components/backends/trtllm

export AGG_ENGINE_ARGS=./engine_configs/deepseek_r1/mtp/mtp_agg.yaml
export SERVED_MODEL_NAME="nvidia/DeepSeek-R1-FP4"
# nvidia/DeepSeek-R1-FP4 is a large model
export MODEL_PATH="nvidia/DeepSeek-R1-FP4"
./launch/agg.sh
```

Notes:
- MTP is only available within the container built with the experimental TensorRT-LLM commit. Please add --use-default-experimental-tensorrtllm-commit to the arguments of the build.sh script.

  Example: `./container/build.sh --framework tensorrtllm --use-default-experimental-tensorrtllm-commit`

- There is a noticeable latency for the first two inference requests. Please send warm-up requests before starting the benchmark.
- MTP performance may vary depending on the acceptance rate of predicted tokens, which is dependent on the dataset or queries used while benchmarking. Additionally, `ignore_eos` should generally be omitted or set to `false` when using MTP to avoid speculating garbage outputs and getting unrealistic acceptance rates.

## Advanced Examples

Below we provide a selected list of advanced examples. Please open up an issue if you'd like to see a specific example!

### Multinode Deployment

For comprehensive instructions on multinode serving, see the [multinode-examples.md](./multinode/multinode-examples.md) guide. It provides step-by-step deployment examples and configuration tips for running Dynamo with TensorRT-LLM across multiple nodes. While the walkthrough uses DeepSeek-R1 as the model, you can easily adapt the process for any supported model by updating the relevant configuration files. You can see [Llama4+eagle](./llama4_plus_eagle.md) guide to learn how to use these scripts when a single worker fits on the single node.

### Speculative Decoding
- **[Llama 4 Maverick Instruct + Eagle Speculative Decoding](./llama4_plus_eagle.md)**

<<<<<<< HEAD
=======
### Kubernetes Deployment

For Kubernetes deployment, YAML manifests are provided in the `deploy/` directory. These define DynamoGraphDeployment resources for various configurations:

- `agg.yaml` - Aggregated serving
- `agg_router.yaml` - Aggregated serving with KV routing
- `disagg.yaml` - Disaggregated serving
- `disagg_router.yaml` - Disaggregated serving with KV routing

#### Prerequisites

- **Dynamo Cloud**: Follow the [Quickstart Guide](../../../docs/guides/dynamo_deploy/quickstart.md) to deploy Dynamo Cloud first.

- **Container Images**: The deployment files currently require access to `nvcr.io/nvidian/nim-llm-dev/trtllm-runtime`. If you don't have access, build and push your own image:
  ```bash
  ./container/build.sh --framework tensorrtllm
  # Tag and push to your container registry
  # Update the image references in the YAML files
  ```

- **Port Forwarding**: After deployment, forward the frontend service to access the API:
  ```bash
  kubectl port-forward deployment/trtllm-v1-disagg-frontend-<pod-uuid-info> 8080:8000
  ```

#### Deploy to Kubernetes

Example with disagg:
Export the NAMESPACE  you used in your Dynamo Cloud Installation.

```bash
cd dynamo
cd components/backends/trtllm/deploy
kubectl apply -f disagg.yaml -n $NAMESPACE
```

To change `DYN_LOG` level, edit the yaml file by adding

```yaml
...
spec:
  envs:
    - name: DYN_LOG
      value: "debug" # or other log levels
  ...
```

### Client

See [client](../llm/README.md#client) section to learn how to send request to the deployment.

NOTE: To send a request to a multi-node deployment, target the node which is running `dynamo-run in=http`.

>>>>>>> faafa5ff
### Benchmarking

To benchmark your deployment with GenAI-Perf, see this utility script, configuring the
`model` name and `host` based on your deployment: [perf.sh](../../benchmarks/llm/perf.sh)


## Disaggregation Strategy

The disaggregation strategy controls how requests are distributed between the prefill and decode workers in a disaggregated deployment.

By default, Dynamo uses a `decode first` strategy: incoming requests are initially routed to the decode worker, which then forwards them to the prefill worker in round-robin fashion. The prefill worker processes the request and returns results to the decode worker for any remaining decode operations.

When using KV routing, however, Dynamo switches to a `prefill first` strategy. In this mode, requests are routed directly to the prefill worker, which can help maximize KV cache reuse and improve overall efficiency for certain workloads. Choosing the appropriate strategy can have a significant impact on performance, depending on your use case.

The disaggregation strategy can be set using the `DISAGGREGATION_STRATEGY` environment variable. You can set the strategy before launching your deployment, for example:
```bash
DISAGGREGATION_STRATEGY="prefill_first" ./launch/disagg.sh
```

## KV Cache Transfer in Disaggregated Serving

Dynamo with TensorRT-LLM supports two methods for transferring KV cache in disaggregated serving: UCX (default) and NIXL (experimental). For detailed information and configuration instructions for each method, see the [KV cache transfer guide](./kv-cache-tranfer.md).


## Request Migration

In a [Distributed System](#distributed-system), a request may fail due to connectivity issues between the Frontend and the Backend.

The Frontend will automatically track which Backends are having connectivity issues with it and avoid routing new requests to the Backends with known connectivity issues.

For ongoing requests, there is a `--migration-limit` flag which can be set on the Backend that tells the Frontend how many times a request can be migrated to another Backend should there be a loss of connectivity to the current Backend.

For example,
```bash
python3 -m dynamo.trtllm ... --migration-limit=3
```
indicates a request to this model may be migrated up to 3 times to another Backend, before failing the request, should the Frontend detects a connectivity issue to the current Backend.

The migrated request will continue responding to the original request, allowing for a seamless transition between Backends, and a reduced overall request failure rate at the Frontend for enhanced user experience.

## Client

See [client](../llm/README.md#client) section to learn how to send request to the deployment.

NOTE: To send a request to a multi-node deployment, target the node which is running `python3 -m dynamo.frontend <args>`.

## Benchmarking

To benchmark your deployment with GenAI-Perf, see this utility script, configuring the
`model` name and `host` based on your deployment: [perf.sh](../../../benchmarks/llm/perf.sh)

## Multimodal support

TRTLLM supports multimodal models with dynamo. You can provide multimodal inputs in two ways: by sending image URLs or by providing paths to pre-computed embedding files.

Please note that you should provide **either image URLs or embedding file paths** in a single request.

Here are quick steps to launch Llama-4 Maverick BF16
```bash
cd $DYNAMO_HOME/components/backends/trtllm

export AGG_ENGINE_ARGS=./engine_configs/multinode/agg.yaml
export SERVED_MODEL_NAME="meta-llama/Llama-4-Maverick-17B-128E-Instruct"
export MODEL_PATH="meta-llama/Llama-4-Maverick-17B-128E-Instruct"
./launch/agg.sh
```
### Example Requests

#### With Image URL

Below is an example of an image being sent to `Llama-4-Maverick-17B-128E-Instruct` model

Request :
```bash
curl localhost:8000/v1/chat/completions -H "Content-Type: application/json" -d '{
    "model": "meta-llama/Llama-4-Maverick-17B-128E-Instruct",
    "messages": [
        {
            "role": "user",
            "content": [
                {
                    "type": "text",
                    "text": "Describe the image"
                },
                {
                    "type": "image_url",
                    "image_url": {
                        "url": "https://huggingface.co/datasets/huggingface/documentation-images/resolve/main/diffusers/inpaint.png"
                    }
                }
            ]
        }
    ],
    "stream": false,
    "max_tokens": 160
}'
```
Response :

```
{"id":"unknown-id","choices":[{"index":0,"message":{"content":"The image depicts a serene landscape featuring a large rock formation, likely El Capitan in Yosemite National Park, California. The scene is characterized by a winding road that curves from the bottom-right corner towards the center-left of the image, with a few rocks and trees lining its edge.\n\n**Key Features:**\n\n* **Rock Formation:** A prominent, tall, and flat-topped rock formation dominates the center of the image.\n* **Road:** A paved road winds its way through the landscape, curving from the bottom-right corner towards the center-left.\n* **Trees and Rocks:** Trees are visible on both sides of the road, with rocks scattered along the left side.\n* **Sky:** The sky above is blue, dotted with white clouds.\n* **Atmosphere:** The overall atmosphere of the","refusal":null,"tool_calls":null,"role":"assistant","function_call":null,"audio":null},"finish_reason":"stop","logprobs":null}],"created":1753322607,"model":"meta-llama/Llama-4-Maverick-17B-128E-Instruct","service_tier":null,"system_fingerprint":null,"object":"chat.completion","usage":null}
```

### Using Pre-computed Embeddings (Experimental)

Dynamo with TensorRT-LLM supports providing pre-computed embeddings directly in an inference request. This bypasses the need for the model to process an image and generate embeddings itself, which is useful for performance optimization or when working with custom, pre-generated embeddings.

#### Enabling the Feature

This is an experimental feature that requires using a specific TensorRT-LLM commit.
To enable it, open `container/build.sh` and update `DEFAULT_EXPERIMENTAL_TRTLLM_COMMIT` to the following value:

```bash
DEFAULT_EXPERIMENTAL_TRTLLM_COMMIT="b4065d8ca64a64eee9fdc64b39cb66d73d4be47c"
```

Then, build the container with the `--use-default-experimental-tensorrtllm-commit` flag:

```bash
./container/build.sh --framework tensorrtllm --use-default-experimental-tensorrtllm-commit
```

#### How to Use

Once the container is built, you can send requests with paths to local embedding files.

-   **Format:** Provide the embedding as part of the `messages` array, using the `image_url` content type.
-   **URL:** The `url` field should contain the absolute or relative path to your embedding file on the local filesystem.
-   **File Types:** Supported embedding file extensions are `.pt`, `.pth`, and `.bin`. Dynamo will automatically detect these extensions.

When a request with a supported embedding file is received, Dynamo will load the tensor from the file and pass it directly to the model for inference, skipping the image-to-embedding pipeline.

#### Example Request

Here is an example of how to send a request with a pre-computed embedding file.

```bash
curl localhost:8000/v1/chat/completions -H "Content-Type: application/json" -d '{
    "model": "meta-llama/Llama-4-Maverick-17B-128E-Instruct",
    "messages": [
        {
            "role": "user",
            "content": [
                {
                    "type": "text",
                    "text": "Describe the content represented by the embeddings"
                },
                {
                    "type": "image_url",
                    "image_url": {
                        "url": "/path/to/your/embedding.pt"
                    }
                }
            ]
        }
    ],
    "stream": false,
    "max_tokens": 160
}'
```

### Supported Multimodal Models

Multimodel models listed [here](https://github.com/NVIDIA/TensorRT-LLM/blob/main/tensorrt_llm/inputs/utils.py#L221) are supported by dynamo.<|MERGE_RESOLUTION|>--- conflicted
+++ resolved
@@ -185,8 +185,6 @@
 ### Speculative Decoding
 - **[Llama 4 Maverick Instruct + Eagle Speculative Decoding](./llama4_plus_eagle.md)**
 
-<<<<<<< HEAD
-=======
 ### Kubernetes Deployment
 
 For Kubernetes deployment, YAML manifests are provided in the `deploy/` directory. These define DynamoGraphDeployment resources for various configurations:
@@ -240,7 +238,6 @@
 
 NOTE: To send a request to a multi-node deployment, target the node which is running `dynamo-run in=http`.
 
->>>>>>> faafa5ff
 ### Benchmarking
 
 To benchmark your deployment with GenAI-Perf, see this utility script, configuring the
