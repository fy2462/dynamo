#!/usr/bin/env bash
# SPDX-FileCopyrightText: Copyright (c) 2024-2025 NVIDIA CORPORATION & AFFILIATES. All rights reserved.
# SPDX-License-Identifier: Apache-2.0
#
# Licensed under the Apache License, Version 2.0 (the "License");
# you may not use this file except in compliance with the License.
# You may obtain a copy of the License at
#
# http://www.apache.org/licenses/LICENSE-2.0
#
# Unless required by applicable law or agreed to in writing, software
# distributed under the License is distributed on an "AS IS" BASIS,
# WITHOUT WARRANTIES OR CONDITIONS OF ANY KIND, either express or implied.
# See the License for the specific language governing permissions and
# limitations under the License.

if [ "${BASH_VERSINFO[0]}" -lt 4 ]; then
    echo "Error: Bash version 4.0 or higher is required. Current version: ${BASH_VERSINFO[0]}.${BASH_VERSINFO[1]}"
    exit 1
fi

set -e

TAG=
RUN_PREFIX=
PLATFORM=linux/amd64

# Get short commit hash
commit_id=$(git rev-parse --short HEAD)

# if COMMIT_ID matches a TAG use that
current_tag=$(git describe --tags --exact-match 2>/dev/null | sed 's/^v//') || true

# Get latest TAG and add COMMIT_ID for dev
latest_tag=$(git describe --tags --abbrev=0 "$(git rev-list --tags --max-count=1 main)" | sed 's/^v//') || true
if [[ -z ${latest_tag} ]]; then
    latest_tag="0.0.1"
    echo "No git release tag found, setting to unknown version: ${latest_tag}"
fi

# Use tag if available, otherwise use latest_tag.dev.commit_id
VERSION=v${current_tag:-$latest_tag.dev.$commit_id}

PYTHON_PACKAGE_VERSION=${current_tag:-$latest_tag.dev+$commit_id}

# Frameworks
#
# Each framework has a corresponding base image.  Additional
# dependencies are specified in the /container/deps folder and
# installed within framework specific sections of the Dockerfile.

declare -A FRAMEWORKS=(["VLLM"]=1 ["TRTLLM"]=2 ["NONE"]=3 ["SGLANG"]=4)

DEFAULT_FRAMEWORK=VLLM

SOURCE_DIR=$(dirname "$(readlink -f "$0")")
DOCKERFILE=${SOURCE_DIR}/Dockerfile
BUILD_CONTEXT=$(dirname "$(readlink -f "$SOURCE_DIR")")

# Base Images
TRTLLM_BASE_IMAGE=nvcr.io/nvidia/pytorch
<<<<<<< HEAD
TRTLLM_BASE_IMAGE_TAG=25.09-py3
=======
TRTLLM_BASE_IMAGE_TAG=25.08-py3
>>>>>>> 7a6b60a7

# Important Note: Because of ABI compatibility issues between TensorRT-LLM and NGC PyTorch,
# we need to build the TensorRT-LLM wheel from source.
#
# There are two ways to build the dynamo image with TensorRT-LLM.
# 1. Use the local TensorRT-LLM wheel directory.
# 2. Use the TensorRT-LLM wheel on artifactory.
#
# If using option 1, the TENSORRTLLM_PIP_WHEEL_DIR must be a path to a directory
# containing TensorRT-LLM wheel file along with commit.txt file with the
# <arch>_<commit ID> as contents. If no valid trtllm wheel is found, the script
# will attempt to build the wheel from source and store the built wheel in the
# specified directory. TRTLLM_COMMIT from the TensorRT-LLM main branch will be
# used to build the wheel.
#
# If using option 2, the TENSORRTLLM_PIP_WHEEL must be the TensorRT-LLM wheel
# package that will be installed from the specified TensorRT-LLM PyPI Index URL.
# This option will ignore the TRTLLM_COMMIT option. As the TensorRT-LLM wheel from PyPI
# is not ABI compatible with NGC PyTorch, you can use TENSORRTLLM_INDEX_URL to specify
# a private PyPI index URL which has your pre-built TensorRT-LLM wheel.
#
# By default, we will use option 1. If you want to use option 2, you can set
# TENSORRTLLM_PIP_WHEEL to the TensorRT-LLM wheel on artifactory.
#
# Path to the local TensorRT-LLM wheel directory or the wheel on artifactory.
TENSORRTLLM_PIP_WHEEL_DIR="/tmp/trtllm_wheel/"
# TensorRT-LLM commit to use for building the trtllm wheel if not provided.
# Important Note: This commit is not used in our CI pipeline. See the CI
# variables to learn how to run a pipeline with a specific commit.
DEFAULT_EXPERIMENTAL_TRTLLM_COMMIT="dc052b663f8387156b46b33b76085869051d0034"
TRTLLM_COMMIT=""
TRTLLM_USE_NIXL_KVCACHE_EXPERIMENTAL="0"
TRTLLM_GIT_URL=""

# TensorRT-LLM PyPI index URL
TENSORRTLLM_INDEX_URL="https://pypi.python.org/simple"
# TODO: Remove the version specification from here and use the ai-dynamo[trtllm] package.
# Need to update the Dockerfile.trtllm to use the ai-dynamo[trtllm] package.
DEFAULT_TENSORRTLLM_PIP_WHEEL="tensorrt-llm==1.1.0rc5"
TENSORRTLLM_PIP_WHEEL=""


VLLM_BASE_IMAGE="nvcr.io/nvidia/cuda-dl-base"
# FIXME: NCCL will hang with 25.03, so use 25.01 for now
# Please check https://github.com/ai-dynamo/dynamo/pull/1065
# for details and reproducer to manually test if the image
# can be updated to later versions.
VLLM_BASE_IMAGE_TAG="25.09-cuda13.0-devel-ubuntu24.04"

NONE_BASE_IMAGE="nvcr.io/nvidia/cuda-dl-base"
NONE_BASE_IMAGE_TAG="25.09-cuda13.0-devel-ubuntu24.04"

SGLANG_BASE_IMAGE="nvcr.io/nvidia/cuda-dl-base"
SGLANG_BASE_IMAGE_TAG="25.09-cuda13.0-devel-ubuntu24.04"

NIXL_REF=0.6.0
NIXL_UCX_REF=v1.19.0
NIXL_UCX_EFA_REF=9d2b88a1f67faf9876f267658bd077b379b8bb76

NO_CACHE=""

# sccache configuration for S3
USE_SCCACHE=""
SCCACHE_BUCKET=""
SCCACHE_REGION=""

get_options() {
    while :; do
        case $1 in
        -h | -\? | --help)
            show_help
            exit
            ;;
        --platform)
            if [ "$2" ]; then
                PLATFORM=$2
                shift
            else
                missing_requirement "$1"
            fi
            ;;
        --framework)
            if [ "$2" ]; then
                FRAMEWORK=$2
                shift
            else
                missing_requirement "$1"
            fi
            ;;
        --tensorrtllm-pip-wheel-dir)
            if [ "$2" ]; then
                TENSORRTLLM_PIP_WHEEL_DIR=$2
                shift
            else
                missing_requirement "$1"
            fi
            ;;
        --tensorrtllm-commit)
            if [ "$2" ]; then
                TRTLLM_COMMIT=$2
                shift
            else
                missing_requirement "$1"
            fi
            ;;
        --use-default-experimental-tensorrtllm-commit)
            if [ -n "$2" ] && [[ "$2" != --* ]]; then
                echo "ERROR: --use-default-experimental-tensorrtllm-commit does not take any argument"
                exit 1
            fi
            USE_DEFAULT_EXPERIMENTAL_TRTLLM_COMMIT=true
            ;;
        --trtllm-use-nixl-kvcache-experimental)
            if [ -n "$2" ] && [[ "$2" != --* ]]; then
                echo "ERROR: --trtllm-use-nixl-kvcache-experimental does not take any argument"
                exit 1
            fi
            TRTLLM_USE_NIXL_KVCACHE_EXPERIMENTAL="1"
            ;;
        --tensorrtllm-pip-wheel)
            if [ "$2" ]; then
                TENSORRTLLM_PIP_WHEEL=$2
                shift
            else
                missing_requirement "$1"
            fi
            ;;
        --tensorrtllm-index-url)
            if [ "$2" ]; then
                TENSORRTLLM_INDEX_URL=$2
                shift
            else
                missing_requirement "$1"
            fi
            ;;
        --tensorrtllm-git-url)
            if [ "$2" ]; then
                TRTLLM_GIT_URL=$2
                shift
            else
                missing_requirement "$1"
            fi
            ;;
        --base-image)
            # Note: --base-image cannot be used with --dev-image
            if [ "$2" ]; then
                BASE_IMAGE=$2
                shift
            else
                missing_requirement "$1"
            fi
            ;;
        --base-image-tag)
            if [ "$2" ]; then
                BASE_IMAGE_TAG=$2
                shift
            else
                missing_requirement "$1"
            fi
            ;;
        --target)
            if [ "$2" ]; then
                TARGET=$2
                shift
            else
                missing_requirement "$1"
            fi
            ;;
        --dev-image)
            if [ "$2" ]; then
                DEV_IMAGE_INPUT=$2
                shift
            else
                missing_requirement "$1"
            fi
            ;;
        --uid)
            if [ "$2" ]; then
                CUSTOM_UID=$2
                shift
            else
                missing_requirement "$1"
            fi
            ;;
        --gid)
            if [ "$2" ]; then
                CUSTOM_GID=$2
                shift
            else
                missing_requirement "$1"
            fi
            ;;
        --build-arg)
            if [ "$2" ]; then
                BUILD_ARGS+="--build-arg $2 "
                shift
            else
                missing_requirement "$1"
            fi
            ;;
        --tag)
            if [ "$2" ]; then
                TAG="--tag $2"
                shift
            else
                missing_requirement "$1"
            fi
            ;;
        --dry-run)
            RUN_PREFIX="echo"
            echo ""
            echo "=============================="
            echo "DRY RUN: COMMANDS PRINTED ONLY"
            echo "=============================="
            echo ""
            ;;
        --no-cache)
            NO_CACHE=" --no-cache"
            ;;
        --cache-from)
            if [ "$2" ]; then
                CACHE_FROM="--cache-from $2"
                shift
            else
                missing_requirement "$1"
            fi
            ;;
        --cache-to)
            if [ "$2" ]; then
                CACHE_TO="--cache-to $2"
                shift
            else
                missing_requirement "$1"
            fi
            ;;
        --build-context)
            if [ "$2" ]; then
                BUILD_CONTEXT_ARG="--build-context $2"
                shift
            else
                missing_requirement "$1"
            fi
            ;;
        --release-build)
            RELEASE_BUILD=true
            ;;
        --enable-kvbm)
            ENABLE_KVBM=true
            ;;
        --make-efa)
            NIXL_UCX_REF=$NIXL_UCX_EFA_REF
            ;;
        --use-sccache)
            USE_SCCACHE=true
            ;;
        --sccache-bucket)
            if [ "$2" ]; then
                SCCACHE_BUCKET=$2
                shift
            else
                missing_requirement "$1"
            fi
            ;;

        --sccache-region)
            if [ "$2" ]; then
                SCCACHE_REGION=$2
                shift
            else
                missing_requirement "$1"
            fi
            ;;

        --vllm-max-jobs)
            if [ "$2" ]; then
                MAX_JOBS=$2
                shift
            else
                missing_requirement "$1"
            fi
            ;;
         -?*)
            error 'ERROR: Unknown option: ' "$1"
            ;;
         ?*)
            error 'ERROR: Unknown option: ' "$1"
            ;;
        *)
            break
            ;;
        esac
        shift
    done

    # Validate argument combinations
    if [[ -n "${DEV_IMAGE_INPUT:-}" && -n "${BASE_IMAGE:-}" ]]; then
        error "ERROR: --dev-image cannot be used with --base-image. Use --dev-image to build from existing images or --base-image to build new images."
    fi

    # Validate that --target and --dev-image cannot be used together
    if [[ -n "${DEV_IMAGE_INPUT:-}" && -n "${TARGET:-}" ]]; then
        error "ERROR: --target cannot be used with --dev-image. Use --target to build from scratch or --dev-image to build from existing images."
    fi

    # Validate that --uid and --gid are only used with local-dev related options
    if [[ -n "${CUSTOM_UID:-}" || -n "${CUSTOM_GID:-}" ]]; then
        if [[ -z "${DEV_IMAGE_INPUT:-}" && "${TARGET:-}" != "local-dev" ]]; then
            error "ERROR: --uid and --gid can only be used with --dev-image or --target local-dev"
        fi
    fi

    if [ -z "$FRAMEWORK" ]; then
        FRAMEWORK=$DEFAULT_FRAMEWORK
    fi

    if [ -n "$FRAMEWORK" ]; then
        FRAMEWORK=${FRAMEWORK^^}

        if [[ -z "${FRAMEWORKS[$FRAMEWORK]}" ]]; then
            error 'ERROR: Unknown framework: ' "$FRAMEWORK"
        fi

        if [ -z "$BASE_IMAGE_TAG" ]; then
            BASE_IMAGE_TAG=${FRAMEWORK}_BASE_IMAGE_TAG
            BASE_IMAGE_TAG=${!BASE_IMAGE_TAG}
        fi

        if [ -z "$BASE_IMAGE" ]; then
            BASE_IMAGE=${FRAMEWORK}_BASE_IMAGE
            BASE_IMAGE=${!BASE_IMAGE}
        fi

        if [ -z "$BASE_IMAGE" ]; then
            error "ERROR: Framework $FRAMEWORK without BASE_IMAGE"
        fi

        BASE_VERSION=${FRAMEWORK}_BASE_VERSION
        BASE_VERSION=${!BASE_VERSION}

    fi

    if [ -z "$TAG" ]; then
        TAG="--tag dynamo:${VERSION}-${FRAMEWORK,,}"
        if [ -n "${TARGET}" ] && [ "${TARGET}" != "local-dev" ]; then
            TAG="${TAG}-${TARGET}"
        fi
    fi

    if [ -n "$PLATFORM" ]; then
        PLATFORM="--platform ${PLATFORM}"
    fi

    if [ -n "$TARGET" ]; then
        TARGET_STR="--target ${TARGET}"
    else
        TARGET_STR="--target dev"
    fi

    # Validate sccache configuration
    if [ "$USE_SCCACHE" = true ]; then
        if [ -z "$SCCACHE_BUCKET" ]; then
            error "ERROR: --sccache-bucket is required when --use-sccache is specified"
        fi
        if [ -z "$SCCACHE_REGION" ]; then
            error "ERROR: --sccache-region is required when --use-sccache is specified"
        fi
    fi
}


show_image_options() {
    echo ""
    echo "Building Dynamo Image: '${TAG}'"
    echo ""
    echo "   Base: '${BASE_IMAGE}'"
    echo "   Base_Image_Tag: '${BASE_IMAGE_TAG}'"
    if [[ $FRAMEWORK == "TRTLLM" ]]; then
        echo "   Tensorrtllm_Pip_Wheel: '${TENSORRTLLM_PIP_WHEEL}'"
    fi
    echo "   Build Context: '${BUILD_CONTEXT}'"
    echo "   Build Arguments: '${BUILD_ARGS}'"
    echo "   Framework: '${FRAMEWORK}'"
    if [ "$USE_SCCACHE" = true ]; then
        echo "   sccache: Enabled"
        echo "   sccache Bucket: '${SCCACHE_BUCKET}'"
        echo "   sccache Region: '${SCCACHE_REGION}'"

        if [ -n "$SCCACHE_S3_KEY_PREFIX" ]; then
            echo "   sccache S3 Key Prefix: '${SCCACHE_S3_KEY_PREFIX}'"
        fi
    fi
    echo ""
}

show_help() {
    echo "usage: build.sh"
    echo "  [--base-image base image]"
    echo "  [--base-image-tag base image tag]"
    echo "  [--platform platform for docker build]"
    echo "  [--framework framework one of ${!FRAMEWORKS[*]}]"
    echo "  [--tensorrtllm-pip-wheel-dir path to tensorrtllm pip wheel directory]"
    echo "  [--tensorrtllm-commit tensorrtllm commit to use for building the trtllm wheel if the wheel is not provided]"
    echo "  [--use-default-experimental-tensorrtllm-commit] Use the default experimental commit (${DEFAULT_EXPERIMENTAL_TRTLLM_COMMIT}) to build TensorRT-LLM. This is a flag (no argument). Do not combine with --tensorrtllm-commit or --tensorrtllm-pip-wheel."
    echo "  [--tensorrtllm-pip-wheel tensorrtllm pip wheel on artifactory]"
    echo "  [--tensorrtllm-index-url tensorrtllm PyPI index URL if providing the wheel from artifactory]"
    echo "  [--tensorrtllm-git-url tensorrtllm git repository URL for cloning]"
    echo "  [--build-arg additional build args to pass to docker build]"
    echo "  [--cache-from cache location to start from]"
    echo "  [--cache-to location where to cache the build output]"
    echo "  [--tag tag for image]"
    echo "  [--dev-image dev image to build local-dev from]"
    echo "  [--uid user ID for local-dev images (only with --dev-image or --target local-dev)]"
    echo "  [--gid group ID for local-dev images (only with --dev-image or --target local-dev)]"
    echo "  [--no-cache disable docker build cache]"
    echo "  [--dry-run print docker commands without running]"
    echo "  [--build-context name=path to add build context]"
    echo "  [--release-build perform a release build]"
    echo "  [--make-efa Enables EFA support for NIXL]"
    echo "  [--enable-kvbm Enables KVBM support in Python 3.12]"
    echo "  [--trtllm-use-nixl-kvcache-experimental Enables NIXL KVCACHE experimental support for TensorRT-LLM]"
    echo "  [--use-sccache enable sccache for Rust/C/C++ compilation caching]"
    echo "  [--sccache-bucket S3 bucket name for sccache (required with --use-sccache)]"
    echo "  [--sccache-region S3 region for sccache (required with --use-sccache)]"
    echo ""
    echo "  Note: When using --use-sccache, AWS credentials must be set:"
    echo "        export AWS_ACCESS_KEY_ID=your_access_key"
    echo "        export AWS_SECRET_ACCESS_KEY=your_secret_key"
    exit 0
}

missing_requirement() {
    error "ERROR: $1 requires an argument."
}

error() {
    printf '%s %s\n' "$1" "$2" >&2
    exit 1
}

get_options "$@"

# Automatically set ARCH and ARCH_ALT if PLATFORM is linux/arm64
ARCH="amd64"
if [[ "$PLATFORM" == *"linux/arm64"* ]]; then
    ARCH="arm64"
    BUILD_ARGS+=" --build-arg ARCH=arm64 --build-arg ARCH_ALT=aarch64 "
fi

# Update DOCKERFILE if framework is VLLM
if [[ $FRAMEWORK == "VLLM" ]]; then
    DOCKERFILE=${SOURCE_DIR}/Dockerfile.vllm
elif [[ $FRAMEWORK == "TRTLLM" ]]; then
    DOCKERFILE=${SOURCE_DIR}/Dockerfile.trtllm
elif [[ $FRAMEWORK == "NONE" ]]; then
    DOCKERFILE=${SOURCE_DIR}/Dockerfile
elif [[ $FRAMEWORK == "SGLANG" ]]; then
    DOCKERFILE=${SOURCE_DIR}/Dockerfile.sglang
fi

# Add NIXL_REF as a build argument
BUILD_ARGS+=" --build-arg NIXL_REF=${NIXL_REF} "

# Function to build local-dev image with header
build_local_dev_with_header() {
    local dev_base_image="$1"
    local tags="$2"
    local success_msg="$3"
    local header_title="$4"

    echo "======================================"
    echo "$header_title"
    echo "======================================"

    # Get user info right before using it
    USER_UID=${CUSTOM_UID:-$(id -u)}
    USER_GID=${CUSTOM_GID:-$(id -g)}

    # Set up dockerfile path
    DOCKERFILE_LOCAL_DEV="${SOURCE_DIR}/Dockerfile.local_dev"

    if [[ ! -f "$DOCKERFILE_LOCAL_DEV" ]]; then
        echo "ERROR: Dockerfile.local_dev not found at: $DOCKERFILE_LOCAL_DEV"
        exit 1
    fi

    echo "Building new local-dev image from: $dev_base_image"
    echo "User 'ubuntu' will have UID: $USER_UID, GID: $USER_GID"

    # Show the docker command being executed if not in dry-run mode
    if [ -z "$RUN_PREFIX" ]; then
        set -x
    fi

    $RUN_PREFIX docker build \
        --build-arg DEV_BASE="$dev_base_image" \
        --build-arg USER_UID="$USER_UID" \
        --build-arg USER_GID="$USER_GID" \
        --build-arg ARCH="$ARCH" \
        --file "$DOCKERFILE_LOCAL_DEV" \
        $tags \
        "$SOURCE_DIR" || {
        { set +x; } 2>/dev/null
        echo "ERROR: Failed to build local_dev image"
        exit 1
    }

    { set +x; } 2>/dev/null
    echo "$success_msg"

    # Show usage instructions
    echo ""
    echo "To run the local-dev image as the local user ($USER_UID/$USER_GID):"
    # Extract the last tag from the tags string
    last_tag=$(echo "$tags" | grep -o -- '--tag [^ ]*' | tail -1 | cut -d' ' -f2)
    # Calculate relative path to run.sh from current working directory
    # Get the directory where build.sh is located
    build_dir="$(dirname "${BASH_SOURCE[0]}")"
    # Get the absolute path to run.sh (in the same directory as build.sh)
    run_abs_path="$(realpath "$build_dir/run.sh")"
    # Calculate relative path from current PWD to run.sh
    run_path="$(python3 -c "import os; print(os.path.relpath('$run_abs_path', '$PWD'))")"
    echo "  $run_path --image $last_tag --mount-workspace ..."
}


# Handle local-dev target
if [[ $TARGET == "local-dev" ]]; then
    LOCAL_DEV_BUILD=true
    TARGET_STR="--target dev"
fi

# DEPRECATION: The following build args are not currently used by any Dockerfile and will be removed soon:
#   - FRAMEWORK
#   - VLLM_FRAMEWORK (or TRTLLM_FRAMEWORK, SGLANG_FRAMEWORK, etc.)
#   - VERSION
#   - PYTHON_PACKAGE_VERSION
#   - HF_TOKEN

# BUILD DEV IMAGE

BUILD_ARGS+=" --build-arg BASE_IMAGE=$BASE_IMAGE --build-arg BASE_IMAGE_TAG=$BASE_IMAGE_TAG --build-arg FRAMEWORK=$FRAMEWORK --build-arg ${FRAMEWORK}_FRAMEWORK=1 --build-arg VERSION=$VERSION --build-arg PYTHON_PACKAGE_VERSION=$PYTHON_PACKAGE_VERSION"

if [ -n "${GITHUB_TOKEN}" ]; then
    BUILD_ARGS+=" --build-arg GITHUB_TOKEN=${GITHUB_TOKEN} "
fi

if [ -n "${GITLAB_TOKEN}" ]; then
    BUILD_ARGS+=" --build-arg GITLAB_TOKEN=${GITLAB_TOKEN} "
fi


check_wheel_file() {
    local wheel_dir="$1"
    # Check if directory exists
    if [ ! -d "$wheel_dir" ]; then
        echo "Error: Directory '$wheel_dir' does not exist"
        return 1
    fi

    # Look for .whl files
    wheel_count=$(find "$wheel_dir" -name "*.whl" | wc -l)

    if [ "$wheel_count" -eq 0 ]; then
        echo "WARN: No .whl files found in '$wheel_dir'"
        return 1
    elif [ "$wheel_count" -gt 1 ]; then
        echo "Warning: Multiple wheel files found in '$wheel_dir'. Will use first one found."
        find "$wheel_dir" -name "*.whl" | head -n 1
        return 0
    else
        echo "Found $wheel_count wheel files in '$wheel_dir'"
        # Check if commit file exists
        commit_file="$wheel_dir/commit.txt"
        if [ ! -f "$commit_file" ]; then
            echo "Error: Commit file '$commit_file' does not exist"
            return 1
        fi

        # Check if commit ID matches, otherwise re-build the wheel
        # Commit ID is of the form <arch>_<commit_id>
        commit_id=$(cat "$commit_file")
        if [ "$commit_id" != "$2" ]; then
            echo "Error: Commit ID mismatch. Expected '$2', got '$commit_id'"
            rm -rf $wheel_dir/*.whl
            return 1
        fi
        return 0
    fi
}

if [[ $FRAMEWORK == "TRTLLM" ]]; then
    BUILD_ARGS+=" --build-arg GITHUB_TRTLLM_COMMIT=${TRTLLM_COMMIT}"
    if [ "$USE_DEFAULT_EXPERIMENTAL_TRTLLM_COMMIT" = true ]; then
        if [ -n "$TRTLLM_COMMIT" ] || [ -n "$TENSORRTLLM_PIP_WHEEL" ]; then
            echo "ERROR: When using --use-default-experimental-trtllm-commit, do not set --tensorrtllm-commit or --tensorrtllm-pip-wheel."
            exit 1
        fi
        TRTLLM_COMMIT="$DEFAULT_EXPERIMENTAL_TRTLLM_COMMIT"
    fi

    if [ -n "${TRTLLM_USE_NIXL_KVCACHE_EXPERIMENTAL}" ]; then
        BUILD_ARGS+=" --build-arg TRTLLM_USE_NIXL_KVCACHE_EXPERIMENTAL=${TRTLLM_USE_NIXL_KVCACHE_EXPERIMENTAL} "
    fi

    # If user didn't set both wheel and commit, use default tensorrt_llm pip wheel
    if [ -z "$TENSORRTLLM_PIP_WHEEL" ] && [ -z "$TRTLLM_COMMIT" ]; then
        TENSORRTLLM_PIP_WHEEL="$DEFAULT_TENSORRTLLM_PIP_WHEEL"
    fi

    if [ -z "${TENSORRTLLM_PIP_WHEEL}" ]; then
        # Use option 1
        if [ ! -d "${TENSORRTLLM_PIP_WHEEL_DIR}" ]; then
            # Create the directory if it doesn't exist
            mkdir -p ${TENSORRTLLM_PIP_WHEEL_DIR}
        fi
        BUILD_ARGS+=" --build-arg HAS_TRTLLM_CONTEXT=1"
        echo "Checking for TensorRT-LLM wheel in ${TENSORRTLLM_PIP_WHEEL_DIR}"
        if ! check_wheel_file "${TENSORRTLLM_PIP_WHEEL_DIR}" "${ARCH}_${TRTLLM_COMMIT}"; then
            echo "WARN: Valid trtllm wheel file not found in ${TENSORRTLLM_PIP_WHEEL_DIR}, attempting to build from source"
            GIT_URL_ARG=""
            if [ -n "${TRTLLM_GIT_URL}" ]; then
                GIT_URL_ARG="-u ${TRTLLM_GIT_URL}"
            fi
            if ! env -i ${SOURCE_DIR}/build_trtllm_wheel.sh -o ${TENSORRTLLM_PIP_WHEEL_DIR} -c ${TRTLLM_COMMIT} -a ${ARCH} -n ${NIXL_REF} ${GIT_URL_ARG}; then
                error "ERROR: Failed to build TensorRT-LLM wheel"
            fi
        fi
        echo "Installing TensorRT-LLM from local wheel directory"
        BUILD_CONTEXT_ARG+=" --build-context trtllm_wheel=${TENSORRTLLM_PIP_WHEEL_DIR}"

    else
        BUILD_ARGS+=" --build-arg HAS_TRTLLM_CONTEXT=0"
        BUILD_ARGS+=" --build-arg TENSORRTLLM_PIP_WHEEL=${TENSORRTLLM_PIP_WHEEL}"
        BUILD_ARGS+=" --build-arg TENSORRTLLM_INDEX_URL=${TENSORRTLLM_INDEX_URL}"

        # Create a dummy directory to satisfy the build context requirement
        # There is no way to conditionally copy the build context in dockerfile.
        mkdir -p /tmp/dummy_dir
        BUILD_CONTEXT_ARG+=" --build-context trtllm_wheel=/tmp/dummy_dir"
    fi
fi

if [ -n "${HF_TOKEN}" ]; then
    BUILD_ARGS+=" --build-arg HF_TOKEN=${HF_TOKEN} "
fi
if [  ! -z ${RELEASE_BUILD} ]; then
    echo "Performing a release build!"
    BUILD_ARGS+=" --build-arg RELEASE_BUILD=${RELEASE_BUILD} "
fi

if [[ $FRAMEWORK == "VLLM" ]] || [[ $FRAMEWORK == "TRTLLM" ]]; then
    echo "Forcing enable_kvbm to true in ${FRAMEWORK} image build"
    ENABLE_KVBM=true
fi

if [  ! -z ${ENABLE_KVBM} ]; then
    echo "Enabling the KVBM in the ai-dynamo-runtime"
    BUILD_ARGS+=" --build-arg ENABLE_KVBM=${ENABLE_KVBM} "
fi

if [ -n "${NIXL_UCX_REF}" ]; then
    BUILD_ARGS+=" --build-arg NIXL_UCX_REF=${NIXL_UCX_REF} "
fi

if [ -n "${MAX_JOBS}" ]; then
    BUILD_ARGS+=" --build-arg MAX_JOBS=${MAX_JOBS} "
fi

# Add sccache build arguments
if [ "$USE_SCCACHE" = true ]; then
    BUILD_ARGS+=" --build-arg USE_SCCACHE=true"
    BUILD_ARGS+=" --build-arg SCCACHE_BUCKET=${SCCACHE_BUCKET}"
    BUILD_ARGS+=" --build-arg SCCACHE_REGION=${SCCACHE_REGION}"
    BUILD_ARGS+=" --secret id=aws-key-id,env=AWS_ACCESS_KEY_ID"
    BUILD_ARGS+=" --secret id=aws-secret-id,env=AWS_SECRET_ACCESS_KEY"
fi

LATEST_TAG="--tag dynamo:latest-${FRAMEWORK,,}"
if [ -n "${TARGET}" ] && [ "${TARGET}" != "local-dev" ]; then
    LATEST_TAG="${LATEST_TAG}-${TARGET}"
fi

show_image_options

if [ -z "$RUN_PREFIX" ]; then
    set -x
fi


# Skip Build 1 and Build 2 if DEV_IMAGE_INPUT is set (we'll handle it at the bottom)
if [[ -z "${DEV_IMAGE_INPUT:-}" ]]; then
    # Follow 2-step build process for all frameworks
    if [[ $FRAMEWORK != "NONE" ]]; then
        # Define base image tag before using it
        DYNAMO_BASE_IMAGE="dynamo-base:${VERSION}"
        # Start base image build
        echo "======================================"
        echo "Starting Build 1: Base Image"
        echo "======================================"
        # Build 1 (container/Dockerfile) does NOT use (will be removed soon):
        #   - FRAMEWORK
        #   - VLLM_FRAMEWORK (or TRTLLM_FRAMEWORK, SGLANG_FRAMEWORK, etc.)
        #   - VERSION
        #   - PYTHON_PACKAGE_VERSION
        #   - HF_TOKEN
        #   - MAX_JOBS
        $RUN_PREFIX docker build -f "${SOURCE_DIR}/Dockerfile" --target dev $PLATFORM $BUILD_ARGS $CACHE_FROM $CACHE_TO --tag $DYNAMO_BASE_IMAGE $BUILD_CONTEXT_ARG $BUILD_CONTEXT $NO_CACHE
        # Start framework build
        echo "======================================"
        echo "Starting Build 2: Framework Image"
        echo "======================================"
        # Build 2 (container/Dockerfile.vllm or .trtllm, .sglang) does NOT use (will be removed soon):
        #   - FRAMEWORK
        #   - VLLM_FRAMEWORK (or TRTLLM_FRAMEWORK, SGLANG_FRAMEWORK, etc.)
        #   - VERSION
        #   - PYTHON_PACKAGE_VERSION
        #   - HF_TOKEN
        #   - NIXL_REF
        #   - NIXL_UCX_REF
        #   - ENABLE_KVBM
        BUILD_ARGS+=" --build-arg DYNAMO_BASE_IMAGE=${DYNAMO_BASE_IMAGE}"
        $RUN_PREFIX docker build -f $DOCKERFILE $TARGET_STR $PLATFORM $BUILD_ARGS $CACHE_FROM $CACHE_TO $TAG $LATEST_TAG $BUILD_CONTEXT_ARG $BUILD_CONTEXT $NO_CACHE
    else
        $RUN_PREFIX docker build -f $DOCKERFILE $TARGET_STR $PLATFORM $BUILD_ARGS $CACHE_FROM $CACHE_TO $TAG $LATEST_TAG $BUILD_CONTEXT_ARG $BUILD_CONTEXT $NO_CACHE
    fi
fi

# Handle --dev-image option (build local-dev from existing dev image)
if [[ -n "${DEV_IMAGE_INPUT:-}" ]]; then
    # Validate that the dev image is not already a local-dev image
    if [[ "$DEV_IMAGE_INPUT" == *"-local-dev" ]]; then
        echo "ERROR: Cannot use local-dev image as dev image input: '$DEV_IMAGE_INPUT'"
        exit 1
    fi

    # Build tag arguments - always add -local-dev suffix for --dev-image
    # Generate local-dev tag from input image
    if [[ "$DEV_IMAGE_INPUT" == *:* ]]; then
        LOCAL_DEV_TAG="--tag ${DEV_IMAGE_INPUT}-local-dev"
    else
        LOCAL_DEV_TAG="--tag ${DEV_IMAGE_INPUT}:latest-local-dev"
    fi

    build_local_dev_with_header "$DEV_IMAGE_INPUT" "$LOCAL_DEV_TAG" "Successfully built local-dev image: ${LOCAL_DEV_TAG#--tag }" "Building Local-Dev Image"
elif [[ "${LOCAL_DEV_BUILD:-}" == "true" ]]; then
    # Use the first tag name (TAG) if available, otherwise use latest
    if [[ -n "$TAG" ]]; then
        DEV_IMAGE=$(echo "$TAG" | sed 's/--tag //' | sed 's/-local-dev$//')
    else
        DEV_IMAGE="dynamo:latest-${FRAMEWORK,,}"
    fi

    # Build local-dev tags from existing tags
    LOCAL_DEV_TAGS=""
    if [[ -n "$TAG" ]]; then
        # Extract tag name, remove any existing -local-dev suffix, then add -local-dev
        TAG_NAME=$(echo "$TAG" | sed 's/--tag //' | sed 's/-local-dev$//')
        LOCAL_DEV_TAGS+=" --tag ${TAG_NAME}-local-dev"
    fi

    if [[ -n "$LATEST_TAG" ]]; then
        # Extract tag name, remove any existing -local-dev suffix, then add -local-dev
        LATEST_TAG_NAME=$(echo "$LATEST_TAG" | sed 's/--tag //' | sed 's/-local-dev$//')
        LOCAL_DEV_TAGS+=" --tag ${LATEST_TAG_NAME}-local-dev"
    fi

    build_local_dev_with_header "$DEV_IMAGE" "$LOCAL_DEV_TAGS" "Successfully built local-dev images" "Starting Build 3: Local-Dev Image"
fi


{ set +x; } 2>/dev/null<|MERGE_RESOLUTION|>--- conflicted
+++ resolved
@@ -59,11 +59,7 @@
 
 # Base Images
 TRTLLM_BASE_IMAGE=nvcr.io/nvidia/pytorch
-<<<<<<< HEAD
-TRTLLM_BASE_IMAGE_TAG=25.09-py3
-=======
 TRTLLM_BASE_IMAGE_TAG=25.08-py3
->>>>>>> 7a6b60a7
 
 # Important Note: Because of ABI compatibility issues between TensorRT-LLM and NGC PyTorch,
 # we need to build the TensorRT-LLM wheel from source.
