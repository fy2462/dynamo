# SPDX-FileCopyrightText: Copyright (c) 2025 NVIDIA CORPORATION & AFFILIATES. All rights reserved.
# SPDX-License-Identifier: Apache-2.0
#
# Licensed under the Apache License, Version 2.0 (the "License");
# you may not use this file except in compliance with the License.
# You may obtain a copy of the License at
#
# http://www.apache.org/licenses/LICENSE-2.0
#
# Unless required by applicable law or agreed to in writing, software
# distributed under the License is distributed on an "AS IS" BASIS,
# WITHOUT WARRANTIES OR CONDITIONS OF ANY KIND, either express or implied.
# See the License for the specific language governing permissions and
# limitations under the License.

# Default values for dynamo-gaie.
# This is a YAML-formatted file.
# Declare variables to be passed into your templates.

# This is the Dynamo namespace where the dynamo model is deployed
dynamoNamespace: "vllm-agg"

# This is the port on which the model is exposed
model:
  # This is the model name that will be used to route traffic to the dynamo model
  # for example, if the model name is Qwen/Qwen3-0.6B, then the modelShortName should be qwen
  identifier: "Qwen/Qwen3-0.6B"
  # This is the short name of the model that will be used to generate the resource names
  shortName: "qwen"
  # Criticality level for the inference model
  criticality: "Critical"

# InferencePool configuration
inferencePool:
  # Target port number for the inference pool
  port: 8000

# HTTPRoute configuration
httpRoute:
  # Enable the HTTPRoute
  enabled: true
  # Gateway parent reference configuration
  gatewayName: "inference-gateway"
  # Path matching configuration
  path:
    prefix: "/"
  # Timeout configuration
  timeout:
    request: "300s"

extension:
  # EPP image for the GAIE extension (Dynamo EPP image by default)
<<<<<<< HEAD
  image: nvcr.io/nvstaging/ai-dynamo/gaie-epp-dynamo:v0.6.0-1
=======
  image: "" # leave empty to use defaults below
  standardImage: us-central1-docker.pkg.dev/k8s-artifacts-prod/images/gateway-api-inference-extension/epp:v0.4.0
  dynamoImage: nvcr.io/nvstaging/ai-dynamo/gaie-epp-dynamo:v0.6.0-1
>>>>>>> 29f5b822

# generic knobs you may want in both modes
imagePullSecrets:
  - docker-imagepullsecret

epp:
  imagePullPolicy: IfNotPresent
  # Add env in name/value pairs
<<<<<<< HEAD
  extraEnv:
    - name: USE_STREAMING
      value: "true"
=======
  extraEnv: []
>>>>>>> 29f5b822
  # If you ever want to completely override args, supply a list here.
  # When empty, chart will render sane defaults
  argsOverride: []

  # Dynamo routing mode - set to true to enable KV-aware routing via Dynamo EPP image
  useDynamo: true

  # Dynamo-specific settings (only used when useDynamo: true)
  configFile: "/etc/epp/epp-config-dynamo.yaml"
  dynamo:
<<<<<<< HEAD
    namespace: "vllm-agg"      # Required when useDynamo: true
=======
    namespace: "vllm-agg" # Required when useDynamo: true.
>>>>>>> 29f5b822
    component: "backend"
    kvBlockSize: "16"

# Platform configuration (for Dynamo mode)
platformReleaseName: dynamo-platform
platformNamespace: "my-model"<|MERGE_RESOLUTION|>--- conflicted
+++ resolved
@@ -50,13 +50,9 @@
 
 extension:
   # EPP image for the GAIE extension (Dynamo EPP image by default)
-<<<<<<< HEAD
-  image: nvcr.io/nvstaging/ai-dynamo/gaie-epp-dynamo:v0.6.0-1
-=======
   image: "" # leave empty to use defaults below
   standardImage: us-central1-docker.pkg.dev/k8s-artifacts-prod/images/gateway-api-inference-extension/epp:v0.4.0
   dynamoImage: nvcr.io/nvstaging/ai-dynamo/gaie-epp-dynamo:v0.6.0-1
->>>>>>> 29f5b822
 
 # generic knobs you may want in both modes
 imagePullSecrets:
@@ -65,13 +61,7 @@
 epp:
   imagePullPolicy: IfNotPresent
   # Add env in name/value pairs
-<<<<<<< HEAD
-  extraEnv:
-    - name: USE_STREAMING
-      value: "true"
-=======
   extraEnv: []
->>>>>>> 29f5b822
   # If you ever want to completely override args, supply a list here.
   # When empty, chart will render sane defaults
   argsOverride: []
@@ -82,11 +72,7 @@
   # Dynamo-specific settings (only used when useDynamo: true)
   configFile: "/etc/epp/epp-config-dynamo.yaml"
   dynamo:
-<<<<<<< HEAD
-    namespace: "vllm-agg"      # Required when useDynamo: true
-=======
     namespace: "vllm-agg" # Required when useDynamo: true.
->>>>>>> 29f5b822
     component: "backend"
     kvBlockSize: "16"
 
