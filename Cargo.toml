# SPDX-FileCopyrightText: Copyright (c) 2025 NVIDIA CORPORATION & AFFILIATES. All rights reserved.
# SPDX-License-Identifier: Apache-2.0
#
# Licensed under the Apache License, Version 2.0 (the "License");
# you may not use this file except in compliance with the License.
# You may obtain a copy of the License at
#
# http://www.apache.org/licenses/LICENSE-2.0
#
# Unless required by applicable law or agreed to in writing, software
# distributed under the License is distributed on an "AS IS" BASIS,
# WITHOUT WARRANTIES OR CONDITIONS OF ANY KIND, either express or implied.
# See the License for the specific language governing permissions and
# limitations under the License.

[workspace]
members = [
    "components/http",
    "components/metrics",
    "components/router",
    "launch/*",
    "lib/llm",
    "lib/runtime",
    "lib/tokens",
    "lib/bindings/c",
    "lib/engines/*",
]
resolver = "3"

[workspace.package]
version = "0.2.0"
edition = "2021"
description = "Dynamo Inference Framework"
authors = ["NVIDIA Inc. <sw-dl-dynamo@nvidia.com>"]
license = "Apache-2.0"
homepage = "https://github.com/ai-dynamo/dynamo"
repository = "https://github.com/ai-dynamo/dynamo.git"
keywords = ["llm", "genai", "inference", "nvidia", "distributed", "dynamo"]

[workspace.dependencies]
# Local crates
dynamo-runtime = { path = "lib/runtime", version = "0.2.0" }
dynamo-llm = { path = "lib/llm", version = "0.2.0" }
dynamo-tokens = { path = "lib/tokens", version = "0.2.0" }

# External dependencies
anyhow = { version = "1" }
async-nats = { version = "0.40", features = ["service"] }
async-stream = { version = "0.3" }
async-trait = { version = "0.1" }
async_zmq = { version = "0.4.0" }
blake3 = { version = "1" }
bytes = { version = "1" }
chrono = { version = "0.4", default-features = false, features = ["alloc", "std", "clock", "now", "serde"] }
derive_builder = { version = "0.20" }
derive-getters = { version = "0.5" }
either = { version = "1.13", features = ["serde"] }
etcd-client = { version = "0.14" }
futures = { version = "0.3" }
hf-hub = { version = "0.4.2", default-features = false, features = ["tokio", "rustls-tls"] }
humantime = { version = "2.2.0" }
<<<<<<< HEAD
oneshot = { version = "0.1.11", features = ["std", "async"] }
=======
libc = { version = "0.2" }
>>>>>>> 2d4f8b50
prometheus = { version = "0.14" }
rand = { version = "0.9.0" }
serde = { version = "1", features = ["derive"] }
serde_json = { version = "1" }
strum = { version = "0.27", features = ["derive"] }
tempfile = "3"
thiserror = { version = "2.0.11" }
tokio = { version = "1", features = ["full"] }
tokio-stream = { version = "0.1" }
tokio-util = { version = "0.7", features = ["codec", "net"] }
tracing = { version = "0.1" }
tracing-subscriber = { version = "0.3", features = ["env-filter", "local-time", "json"] }
validator = { version = "0.20.0", features = ["derive"] }
uuid = { version = "1", features = ["v4", "serde"] }
url = {version = "2.5", features = ["serde"]}
xxhash-rust = { version = "0.8", features = ["xxh3", "const_xxh3"] }


[profile.dev.package]
insta.opt-level = 3

[profile.dev]
# release level optimizations otherwise everything feels slow
opt-level = 3

[profile.release]
# These make the build much slower but shrink the binary, and could help performance
codegen-units = 1
lto = true<|MERGE_RESOLUTION|>--- conflicted
+++ resolved
@@ -59,11 +59,8 @@
 futures = { version = "0.3" }
 hf-hub = { version = "0.4.2", default-features = false, features = ["tokio", "rustls-tls"] }
 humantime = { version = "2.2.0" }
-<<<<<<< HEAD
+libc = { version = "0.2" }
 oneshot = { version = "0.1.11", features = ["std", "async"] }
-=======
-libc = { version = "0.2" }
->>>>>>> 2d4f8b50
 prometheus = { version = "0.14" }
 rand = { version = "0.9.0" }
 serde = { version = "1", features = ["derive"] }
