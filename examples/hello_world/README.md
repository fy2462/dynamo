--- conflicted
+++ resolved
@@ -16,14 +16,6 @@
 -->
 
 # Hello World Example
-<<<<<<< HEAD
-
-This example demonstrates a basic Dynamo inference graph with three components: a frontend HTTP server, a middle processing layer, and a backend inference engine. This simple architecture showcases Dynamo's core concepts and how to compose services together.
-
-## Architecture Overview
-
-The example implements a three-tier architecture:
-=======
 
 ## Overview
 
@@ -35,7 +27,6 @@
 4. Deploy and interact with a Dynamo service graph
 
 Pipeline Architecture:
->>>>>>> 0eacef76
 
 ```
 Users/Clients (HTTP)
@@ -56,18 +47,6 @@
 └─────────────┘
 ```
 
-<<<<<<< HEAD
-Each component has a specific role:
-- **Frontend**: Handles HTTP requests and provides a REST API endpoint at `/generate`
-- **Middle**: Processes requests and coordinates between frontend and backend
-- **Backend**: Performs the actual inference computation
-
-## Running Locally
-
-### 1. Launch the Services
-
-You can launch all three services using a single command:
-=======
 ## Component Descriptions
 
 ### Frontend Service
@@ -85,31 +64,18 @@
 - Processes requests from the Middle service
 - Appends "-back" to the text and yields tokens
 
-## Running the Example
+## Running the Example Locally
 
 1. Launch all three services using a single command:
->>>>>>> 0eacef76
 
 ```bash
 cd /workspace/examples/hello_world
 dynamo serve hello_world:Frontend
 ```
 
-<<<<<<< HEAD
-This command will:
-1. Start the frontend HTTP server
-2. Initialize the middle processing layer
-3. Launch the backend inference engine
-4. Establish the necessary connections between components
-
-### 2. Test the API
-
-Once the services are running, you can test the API using curl:
-=======
 The `dynamo serve` command deploys the entire service graph, automatically handling the dependencies between Frontend, Middle, and Backend services.
 
 2. Send request to frontend using curl:
->>>>>>> 0eacef76
 
 ```bash
 curl -X 'POST' \
@@ -121,10 +87,9 @@
 }'
 ```
 
-<<<<<<< HEAD
 The API will respond with a stream of generated text based on your input.
 
-## Deploying to Kubernetes
+## Deploying to and Running the Example in Kubernetes
 
 There are two ways to deploy the hello world example:
 1. Manually using helm charts
@@ -211,7 +176,6 @@
 ```
 
 For more complex examples, see the [LLM deployment examples](../../examples/llm/README.md)
-=======
 ## Expected Output
 
 When you send the request with "test" as input, the response will show how the text flows through each service:
@@ -223,5 +187,4 @@
 This demonstrates how:
 1. The Frontend receives "test"
 2. The Middle service adds "-mid" to create "test-mid"
-3. The Backend service adds "-back" to create "test-mid-back"
->>>>>>> 0eacef76
+3. The Backend service adds "-back" to create "test-mid-back"