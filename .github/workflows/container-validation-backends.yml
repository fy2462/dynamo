# SPDX-FileCopyrightText: Copyright (c) 2024-2025 NVIDIA CORPORATION & AFFILIATES. All rights reserved.
# SPDX-License-Identifier: Apache-2.0

name: Docker Build and Test

on:
  push:
    branches:
      - main
      - "pull-request/[0-9]+"
      - release/*.*.*

concurrency:
    group: ${{ github.workflow }}-build-test-${{ github.ref_name || github.run_id }}
    cancel-in-progress: ${{ github.ref != 'refs/heads/main' }}

jobs:
  changed-files:
    runs-on: ubuntu-latest
    outputs:
      has_code_changes: ${{ steps.filter.outputs.has_code_changes }}
    steps:
      - name: Checkout code
        uses: actions/checkout@08eba0b27e820071cde6df949e0beb9ba4906955  # v4.3.0
      - name: Check for changes
        uses: dorny/paths-filter@de90cc6fb38fc0963ad72b210f1f284cd68cea36  # v3.0.2
        id: filter
        with:
          filters: .github/filters.yaml

  backend-status-check:
    runs-on: ubuntu-latest
    needs: [vllm, sglang, trtllm]
    if: always()
    steps:
      - name: "Check all dependent jobs"
        run: |
          echo '${{ toJson(needs) }}' | jq -e 'to_entries | map(.value.result) | all(. as $result | ["success", "skipped"] | any($result == .))'

  vllm:
    needs: changed-files
    if: needs.changed-files.outputs.has_code_changes == 'true'
    strategy:
      fail-fast: false
      matrix:
        platform:
          - { arch: amd64, runner: gpu-l40-amd64 }
          - { arch: arm64, runner: cpu-arm-r8g-4xlarge }
    name: vllm (${{ matrix.platform.arch }})
    runs-on: ${{ matrix.platform.runner }}
    steps:
      - name: Checkout code
        uses: actions/checkout@08eba0b27e820071cde6df949e0beb9ba4906955  # v4.3.0
      - name: Build Container
        id: build-image
        uses: ./.github/actions/docker-build
        with:
          framework: vllm
          target: runtime
          platform: 'linux/${{ matrix.platform.arch }}'
          ngc_ci_access_token: ${{ secrets.NGC_CI_ACCESS_TOKEN }}
          ci_token: ${{ secrets.CI_TOKEN }}
          aws_default_region: ${{ secrets.AWS_DEFAULT_REGION }}
          sccache_s3_bucket: ${{ secrets.SCCACHE_S3_BUCKET }}
          aws_access_key_id: ${{ secrets.AWS_ACCESS_KEY_ID }}
          aws_secret_access_key: ${{ secrets.AWS_SECRET_ACCESS_KEY }}
<<<<<<< HEAD
      - name: Run unit tests
        uses: ./.github/actions/pytest
        with:
          image_tag: ${{ steps.build-image.outputs.image_tag }}
          pytest_marks: "unit and vllm and gpu_1"
      - name: Run e2e tests
=======
      - name: Docker Tag and Push
        uses: ./.github/actions/docker-tag-push
        with:
          local_image: ${{ steps.build-image.outputs.image_tag }}
          push_tag: ai-dynamo/dynamo:${{ github.sha }}-vllm-${{ matrix.platform.arch }}
          # OPS-1145: Switch aws_push to true
          aws_push: 'false'
          azure_push: 'true'
          aws_account_id: ${{ secrets.AWS_ACCOUNT_ID }}
          aws_default_region: ${{ secrets.AWS_DEFAULT_REGION }}
          azure_acr_hostname: ${{ secrets.AZURE_ACR_HOSTNAME }}
          azure_acr_user: ${{ secrets.AZURE_ACR_USER }}
          azure_acr_password: ${{ secrets.AZURE_ACR_PASSWORD }}
      - name: Run tests
        if: ${{ matrix.platform.arch != 'arm64' }}
>>>>>>> c48f49a4
        uses: ./.github/actions/pytest
        with:
          image_tag: ${{ steps.build-image.outputs.image_tag }}
          pytest_marks: "e2e and vllm and gpu_1 and not slow"

  sglang:
    needs: changed-files
    if: needs.changed-files.outputs.has_code_changes == 'true'
    # OPS-1140: Uncomment this for sglang arm switch to wideep
    # strategy:
    #   fail-fast: false
    #   matrix:
    #     platform:
    #       - { arch: amd64, runner: gpu-l40-amd64 }
    #       - { arch: arm64, runner: cpu-arm-r8g-4xlarge }
    # name: sglang (${{ matrix.platform.arch }})
    # runs-on: ${{ matrix.platform.runner }}
    # OPS-1140: Remove this runs-on line, replaced with the above line
    runs-on: gpu-l40-amd64
    steps:
      - name: Checkout repository
        uses: actions/checkout@08eba0b27e820071cde6df949e0beb9ba4906955  # v4.3.0
      - name: Build Container
        id: build-image
        uses: ./.github/actions/docker-build
        with:
          framework: sglang
          target: runtime
          platform: 'linux/amd64'
          # OPS-1140: Replace the above line with the uncommented below line
          # platform: 'linux/${{ matrix.platform.arch }}'
          ngc_ci_access_token: ${{ secrets.NGC_CI_ACCESS_TOKEN }}
          ci_token: ${{ secrets.CI_TOKEN }}
          aws_default_region: ${{ secrets.AWS_DEFAULT_REGION }}
          sccache_s3_bucket: ${{ secrets.SCCACHE_S3_BUCKET }}
          aws_access_key_id: ${{ secrets.AWS_ACCESS_KEY_ID }}
          aws_secret_access_key: ${{ secrets.AWS_SECRET_ACCESS_KEY }}
      - name: Docker Tag and Push
        uses: ./.github/actions/docker-tag-push
        with:
          local_image: ${{ steps.build-image.outputs.image_tag }}
          push_tag: ai-dynamo/dynamo:${{ github.sha }}-sglang-amd64
          # OPS-1140: Replace the above line with the uncommented below line
          # push_tag: ai-dynamo/dynamo:${{ github.sha }}-sglang-${{ matrix.platform.arch }}
          # OPS-1145: Switch aws_push to true
          aws_push: 'false'
          azure_push: 'true'
          aws_account_id: ${{ secrets.AWS_ACCOUNT_ID }}
          aws_default_region: ${{ secrets.AWS_DEFAULT_REGION }}
          azure_acr_hostname: ${{ secrets.AZURE_ACR_HOSTNAME }}
          azure_acr_user: ${{ secrets.AZURE_ACR_USER }}
          azure_acr_password: ${{ secrets.AZURE_ACR_PASSWORD }}
      - name: Run tests
        # OPS-1140: Uncomment the below line
        # if: ${{ matrix.platform.arch != 'arm64' }}
        uses: ./.github/actions/pytest
        with:
          image_tag: ${{ steps.build-image.outputs.image_tag }}
          pytest_marks: "e2e and sglang and gpu_1"

  trtllm:
    needs: changed-files
    if: needs.changed-files.outputs.has_code_changes == 'true'
    strategy:
      fail-fast: false
      matrix:
        platform:
          - { arch: amd64, runner: gpu-l40-amd64 }
          - { arch: arm64, runner: cpu-arm-r8g-4xlarge }
    name: trtllm (${{ matrix.platform.arch }})
    runs-on: ${{ matrix.platform.runner }}
    steps:
      - name: Checkout code
        uses: actions/checkout@08eba0b27e820071cde6df949e0beb9ba4906955  # v4.3.0
      - name: Build Container
        id: build-image
        uses: ./.github/actions/docker-build
        with:
          framework: trtllm
          target: runtime
          platform: 'linux/${{ matrix.platform.arch }}'
          ngc_ci_access_token: ${{ secrets.NGC_CI_ACCESS_TOKEN }}
          ci_token: ${{ secrets.CI_TOKEN }}
          aws_default_region: ${{ secrets.AWS_DEFAULT_REGION }}
          sccache_s3_bucket: ${{ secrets.SCCACHE_S3_BUCKET }}
          aws_access_key_id: ${{ secrets.AWS_ACCESS_KEY_ID }}
          aws_secret_access_key: ${{ secrets.AWS_SECRET_ACCESS_KEY }}
      - name: Docker Tag and Push
        uses: ./.github/actions/docker-tag-push
        with:
          local_image: ${{ steps.build-image.outputs.image_tag }}
          push_tag: ai-dynamo/dynamo:${{ github.sha }}-trtllm-${{ matrix.platform.arch }}
          # OPS-1145: Switch aws_push to true
          aws_push: 'false'
          azure_push: 'true'
          aws_account_id: ${{ secrets.AWS_ACCOUNT_ID }}
          aws_default_region: ${{ secrets.AWS_DEFAULT_REGION }}
          azure_acr_hostname: ${{ secrets.AZURE_ACR_HOSTNAME }}
          azure_acr_user: ${{ secrets.AZURE_ACR_USER }}
          azure_acr_password: ${{ secrets.AZURE_ACR_PASSWORD }}
      - name: Run tests
        if: ${{ matrix.platform.arch != 'arm64' }}
        uses: ./.github/actions/pytest
        with:
          image_tag: ${{ steps.build-image.outputs.image_tag }}
          pytest_marks: "e2e and trtllm_marker and gpu_1 and not slow"<|MERGE_RESOLUTION|>--- conflicted
+++ resolved
@@ -64,14 +64,6 @@
           sccache_s3_bucket: ${{ secrets.SCCACHE_S3_BUCKET }}
           aws_access_key_id: ${{ secrets.AWS_ACCESS_KEY_ID }}
           aws_secret_access_key: ${{ secrets.AWS_SECRET_ACCESS_KEY }}
-<<<<<<< HEAD
-      - name: Run unit tests
-        uses: ./.github/actions/pytest
-        with:
-          image_tag: ${{ steps.build-image.outputs.image_tag }}
-          pytest_marks: "unit and vllm and gpu_1"
-      - name: Run e2e tests
-=======
       - name: Docker Tag and Push
         uses: ./.github/actions/docker-tag-push
         with:
@@ -85,9 +77,13 @@
           azure_acr_hostname: ${{ secrets.AZURE_ACR_HOSTNAME }}
           azure_acr_user: ${{ secrets.AZURE_ACR_USER }}
           azure_acr_password: ${{ secrets.AZURE_ACR_PASSWORD }}
-      - name: Run tests
+      - name: Run unit tests
+        uses: ./.github/actions/pytest
+        with:
+          image_tag: ${{ steps.build-image.outputs.image_tag }}
+          pytest_marks: "unit and vllm and gpu_1"
+      - name: Run e2e tests
         if: ${{ matrix.platform.arch != 'arm64' }}
->>>>>>> c48f49a4
         uses: ./.github/actions/pytest
         with:
           image_tag: ${{ steps.build-image.outputs.image_tag }}
